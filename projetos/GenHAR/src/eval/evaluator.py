from sklearn.metrics import accuracy_score, pairwise_distances
from scipy.stats import wasserstein_distance
from utils import log
import os
import utils.report_ut as r_ut

<<<<<<< HEAD
# https://github.com/gretelai/public_research/blob/main/oss_doppelganger/analysis.ipynb
# https://nannyml.readthedocs.io/en/stable/how_it_works/univariate_drift_comparison.html
# https://itsudit.medium.com/the-jensen-shannon-divergence-a-measure-of-distance-between-probability-distributions-23b2b1146550
import plotly.io as pio
import webbrowser
import os
import utils.report_ut as r_ut


class Evaluator:
    def __init__(self, config, df_train, df_test, df_val, df_synthetic):
        print(config)
        self.df_train = df_train
        self.df_test = df_test
        self.df_val = df_val
        self.df_synthetic = df_synthetic

        self.config = config["evaluations"]
        self.dataset = config["dataset"]
        self.transform = config["transform"]
        self.model = config["model"]
        self.activity_names = ["sit", "stand", "walk", "stair up", "stair down", "run"]
        self.folder_reports = f"{self.config['folder_reports']}/reports/"
        os.makedirs(self.folder_reports, exist_ok=True)

    def eval_dataset(self, dataset, title):
        print("eval dataset")
        from eval.metrics.unsupervised_metrics import UnsupervisedLearningMetrics

        metrics = UnsupervisedLearningMetrics(dataset)
        results = metrics.evaluate()
        print(results)
        zscore = metrics.zscore_outliers()
        print(zscore)

        from eval.dataset_eval import TimeSeriesDatasetEvaluator

        evaluator = TimeSeriesDatasetEvaluator(dataset, label_col="label")
        fig1 = evaluator.num_samples()
        fig2 = evaluator.tsne_plot()
        fig3 = evaluator.histogram_density()
        fig4 = evaluator.plot_acf_pacf_all()
        fig5 = evaluator.plot_i_samples(n_samples=10, reshape=False)
        fig6 = evaluator.plot_random_sensor_samples_single_dataset(
            dataset, self.activity_names, num_samples=6, sensor="gyro"
        )
        fig7 = evaluator.plot_random_sensor_samples_single_dataset(
            dataset, self.activity_names, num_samples=6, sensor="accel"
        )
        # fig8=evaluator.plot_autocorrelation()
        fig9 = evaluator.plot_spectrogram(sample_idx=0)
        # fig10 = evaluator.plot_pca_correlation()
        # Usar a função save_fig_pdf para salvar as figuras:
        r_ut.save_fig_pdf(
            f"{self.folder_reports}{title}.pdf", fig1, fig2, fig3, fig4, fig5, fig6, fig7, fig9
        )
=======
##https://github.com/gretelai/public_research/blob/main/oss_doppelganger/analysis.ipynb
## https://nannyml.readthedocs.io/en/stable/how_it_works/univariate_drift_comparison.html
## https://itsudit.medium.com/the-jensen-shannon-divergence-a-measure-of-distance-between-probability-distributions-23b2b1146550

class Evaluator:
    def __init__(self,config,df_train,df_test,df_val,df_synthetic):
        self.df_train=df_train
        self.df_test=df_test
        self.df_val=df_val
        self.df_synthetic=df_synthetic
        self.config=config['evaluations']
        self.dataset=config['dataset']
        self.transform=config['transform']
        self.model=config['model']
        self.activity_names=['sit', 'stand', 'walk', 'stair up', 'stair down', 'run']
        self.folder_reports=f"{self.config['folder_reports']}/reports/"
        os.makedirs(self.folder_reports, exist_ok=True)
     
    def eval_dataset(self,dataset,title):
        from eval.metrics.unsupervised_metrics import UnsupervisedLearningMetrics  
        print(dataset.columns)      
        metrics_uns = UnsupervisedLearningMetrics(dataset)
        metrics_uns_val = metrics_uns.evaluate()
        log.print_debug(title)
        log.print_debug(metrics_uns_val)

        from eval.dataset_eval import TimeSeriesDatasetEvaluator
        evaluator = TimeSeriesDatasetEvaluator(dataset,  label_col='label', label_names=['sit', 'stand', 'walk', 'stair up', 'stair down', 'run'])
        log.print_debug("....gerando graficos....")

        fig1 = evaluator.plot_samples()    
        fig2 = evaluator.tsne_plot()
        fig3=evaluator.plot_random_sensor_samples_single_dataset (dataset, self.activity_names, num_samples=6,sensor="gyro")
        fig4=evaluator.plot_random_sensor_samples_single_dataset (dataset, self.activity_names, num_samples=6,sensor="accel")
        fig5=evaluator.plot_i_samples(n_samples=10, reshape=False)
        thresholds = {
                    'Silhouette Score': (-1, 1), # prox 1 melhors ok
                    'Davies-Bouldin Index': (0, 100),  # quanto mais prox zero melhor
                    'Calinski-Harabasz Index': (0, 500),  # maior melhor
                    'Entropy': (0, 2),  # definir limites
                    'Mutual Information': (0, 500),  # entre maior melhor
                }
        fig6=evaluator.plot_metrics_comparison(metrics_uns_val, thresholds)
        #fig6=evaluator.plot_autocorrelation()
        #fig10 = evaluator.plot_pca_correlation()
        #fig3=evaluator.histogram_density()
        #fig4=evaluator.plot_acf_pacf_all()
        
            # Usar a função save_fig_pdf para salvar as figuras:
        r_ut.save_fig_pdf(f"{self.folder_reports}{title}.pdf",fig1,fig2,fig3,fig4,fig5,fig6)

>>>>>>> e28f35e0

    def ml_metrics(self):
        from sklearn.ensemble import RandomForestClassifier
        from sklearn.svm import SVC
        from eval.ml.Mach_learning import ModelEvaluator

        # Step 2: classifiers
        classifiers = {"Random Forest": RandomForestClassifier(), "SVM": SVC()}
        # Step 3: Initialize the evaluator
        evaluator_ml = ModelEvaluator(
            classifiers=classifiers,
            df_train=self.df_train,
            df_test=self.df_test,
            df_val=self.df_val,
            df_synthetic=self.df_synthetic,
            label="label",
            generator_name="example_generator",
            dataset_name="example_dataset",
            transformation_name="example_transformation",
        )

        # Step 4: Evaluate models
        metrics = evaluator_ml.evaluate_all_models()

        # Step 5: Plot metrics
        fig1 = evaluator_ml.plot_metrics(metrics)
        fig2 = evaluator_ml.plot_boxplots(metrics)
        r_ut.save_fig_pdf(
            f"{self.folder_reports}{self.dataset}_{self.transform}_{self.model}_ML.pdf",
            *fig1,
            *fig2,
        )
        # evaluator_ml.save_metrics_to_pdf(metrics,f"{self.folder_reports}{self.dataset}_{self.transform}_{self.model}_ML.pdf")
        # Step 6: Save metrics to CSV
        # evaluator_ml.save_metrics_to_csv(metrics, folder_name=f"{self.folder_reports}")

    def eval(self):
<<<<<<< HEAD
        print("test")
        if self.config["dataset_eval"]["original"]:
            title = f"{self.dataset}_{self.transform}_{self.model}_dataset_train"
            self.eval_dataset(self.df_train, title)
        if self.config["dataset_eval"]["synthetic"]:
            title = f"{self.dataset}_{self.transform}_{self.model}_dataset_synth"
            self.eval_dataset(self.df_synthetic, title)

        if self.config["gen_vs_orig_eval"]["visualizations"]:
            print("orig s original")
=======
        if(self.config['dataset_eval']['original']):
            title=f"{self.dataset}_{self.transform}_{self.model}_dataset_train"
            self.eval_dataset(self.df_train,title)
        if(self.config['dataset_eval']['synthetic']):
            title=f"{self.dataset}_{self.transform}_{self.model}_dataset_synth"
            self.eval_dataset(self.df_synthetic,title)
            
    
        
            
        if(self.config['gen_vs_orig_eval']["visualizations"]):
>>>>>>> e28f35e0
            from eval.real_synthetic_eval import RealSyntheticComparator

            label_col = "label"

            comparator = RealSyntheticComparator(
                self.df_train, self.df_synthetic, label_col, self.activity_names
            )

            # Comparar distribuição de classes
            fig1 = comparator.compare_class_distribution()

            # Comparar t-SNE
            fig2 = comparator.compare_tsne()
            fig3 = comparator.visualize_tsne_unlabeled()
            fig4 = comparator.tsne_subplots_by_labels()
            fig5 = comparator.plot_samplesT_by_label(num_samples=3)

            # Comparar amostras aleatórias
            fig6 = comparator.compare_images()
            # fig4=comparator.visualize_distribution()
            # Comparar matrizes de correlação

            fig7 = comparator.plot_random_sensor_samples_comparison()
            fig8 = comparator.plot_random_samples_comparison_by_labels(num_samples=5)
            r_ut.save_fig_pdf(
                f"{self.folder_reports}{self.dataset}_{self.transform}_{self.model}_real_vs_gen.pdf",
                fig1,
                fig2,
                fig3,
                fig4,
                fig5,
                fig6,
                fig7,
                fig8,
            )

            if self.config["gen_vs_orig_eval"]["ml"]:
                self.ml_metrics()<|MERGE_RESOLUTION|>--- conflicted
+++ resolved
@@ -4,24 +4,17 @@
 import os
 import utils.report_ut as r_ut
 
-<<<<<<< HEAD
 # https://github.com/gretelai/public_research/blob/main/oss_doppelganger/analysis.ipynb
 # https://nannyml.readthedocs.io/en/stable/how_it_works/univariate_drift_comparison.html
 # https://itsudit.medium.com/the-jensen-shannon-divergence-a-measure-of-distance-between-probability-distributions-23b2b1146550
-import plotly.io as pio
-import webbrowser
-import os
-import utils.report_ut as r_ut
 
 
 class Evaluator:
     def __init__(self, config, df_train, df_test, df_val, df_synthetic):
-        print(config)
         self.df_train = df_train
         self.df_test = df_test
         self.df_val = df_val
         self.df_synthetic = df_synthetic
-
         self.config = config["evaluations"]
         self.dataset = config["dataset"]
         self.transform = config["transform"]
@@ -31,16 +24,48 @@
         os.makedirs(self.folder_reports, exist_ok=True)
 
     def eval_dataset(self, dataset, title):
-        print("eval dataset")
         from eval.metrics.unsupervised_metrics import UnsupervisedLearningMetrics
 
-        metrics = UnsupervisedLearningMetrics(dataset)
-        results = metrics.evaluate()
-        print(results)
-        zscore = metrics.zscore_outliers()
-        print(zscore)
+        print(dataset.columns)
+        metrics_uns = UnsupervisedLearningMetrics(dataset)
+        metrics_uns_val = metrics_uns.evaluate()
+        log.print_debug(title)
+        log.print_debug(metrics_uns_val)
 
         from eval.dataset_eval import TimeSeriesDatasetEvaluator
+
+        evaluator = TimeSeriesDatasetEvaluator(
+            dataset,
+            label_col="label",
+            label_names=["sit", "stand", "walk", "stair up", "stair down", "run"],
+        )
+        log.print_debug("....gerando graficos....")
+
+        fig1 = evaluator.plot_samples()
+        fig2 = evaluator.tsne_plot()
+        fig3 = evaluator.plot_random_sensor_samples_single_dataset(
+            dataset, self.activity_names, num_samples=6, sensor="gyro"
+        )
+        fig4 = evaluator.plot_random_sensor_samples_single_dataset(
+            dataset, self.activity_names, num_samples=6, sensor="accel"
+        )
+        fig5 = evaluator.plot_i_samples(n_samples=10, reshape=False)
+        thresholds = {
+            "Silhouette Score": (-1, 1),  # prox 1 melhors ok
+            # quanto mais prox zero melhor
+            "Davies-Bouldin Index": (0, 100),
+            "Calinski-Harabasz Index": (0, 500),  # maior melhor
+            "Entropy": (0, 2),  # definir limites
+            "Mutual Information": (0, 500),  # entre maior melhor
+        }
+        fig6 = evaluator.plot_metrics_comparison(metrics_uns_val, thresholds)
+        # fig6=evaluator.plot_autocorrelation()
+        # fig10 = evaluator.plot_pca_correlation()
+        # fig3=evaluator.histogram_density()
+        # fig4=evaluator.plot_acf_pacf_all()
+
+        # Usar a função save_fig_pdf para salvar as figuras:
+        r_ut.save_fig_pdf(f"{self.folder_reports}{title}.pdf", fig1, fig2, fig3, fig4, fig5, fig6)
 
         evaluator = TimeSeriesDatasetEvaluator(dataset, label_col="label")
         fig1 = evaluator.num_samples()
@@ -61,59 +86,6 @@
         r_ut.save_fig_pdf(
             f"{self.folder_reports}{title}.pdf", fig1, fig2, fig3, fig4, fig5, fig6, fig7, fig9
         )
-=======
-##https://github.com/gretelai/public_research/blob/main/oss_doppelganger/analysis.ipynb
-## https://nannyml.readthedocs.io/en/stable/how_it_works/univariate_drift_comparison.html
-## https://itsudit.medium.com/the-jensen-shannon-divergence-a-measure-of-distance-between-probability-distributions-23b2b1146550
-
-class Evaluator:
-    def __init__(self,config,df_train,df_test,df_val,df_synthetic):
-        self.df_train=df_train
-        self.df_test=df_test
-        self.df_val=df_val
-        self.df_synthetic=df_synthetic
-        self.config=config['evaluations']
-        self.dataset=config['dataset']
-        self.transform=config['transform']
-        self.model=config['model']
-        self.activity_names=['sit', 'stand', 'walk', 'stair up', 'stair down', 'run']
-        self.folder_reports=f"{self.config['folder_reports']}/reports/"
-        os.makedirs(self.folder_reports, exist_ok=True)
-     
-    def eval_dataset(self,dataset,title):
-        from eval.metrics.unsupervised_metrics import UnsupervisedLearningMetrics  
-        print(dataset.columns)      
-        metrics_uns = UnsupervisedLearningMetrics(dataset)
-        metrics_uns_val = metrics_uns.evaluate()
-        log.print_debug(title)
-        log.print_debug(metrics_uns_val)
-
-        from eval.dataset_eval import TimeSeriesDatasetEvaluator
-        evaluator = TimeSeriesDatasetEvaluator(dataset,  label_col='label', label_names=['sit', 'stand', 'walk', 'stair up', 'stair down', 'run'])
-        log.print_debug("....gerando graficos....")
-
-        fig1 = evaluator.plot_samples()    
-        fig2 = evaluator.tsne_plot()
-        fig3=evaluator.plot_random_sensor_samples_single_dataset (dataset, self.activity_names, num_samples=6,sensor="gyro")
-        fig4=evaluator.plot_random_sensor_samples_single_dataset (dataset, self.activity_names, num_samples=6,sensor="accel")
-        fig5=evaluator.plot_i_samples(n_samples=10, reshape=False)
-        thresholds = {
-                    'Silhouette Score': (-1, 1), # prox 1 melhors ok
-                    'Davies-Bouldin Index': (0, 100),  # quanto mais prox zero melhor
-                    'Calinski-Harabasz Index': (0, 500),  # maior melhor
-                    'Entropy': (0, 2),  # definir limites
-                    'Mutual Information': (0, 500),  # entre maior melhor
-                }
-        fig6=evaluator.plot_metrics_comparison(metrics_uns_val, thresholds)
-        #fig6=evaluator.plot_autocorrelation()
-        #fig10 = evaluator.plot_pca_correlation()
-        #fig3=evaluator.histogram_density()
-        #fig4=evaluator.plot_acf_pacf_all()
-        
-            # Usar a função save_fig_pdf para salvar as figuras:
-        r_ut.save_fig_pdf(f"{self.folder_reports}{title}.pdf",fig1,fig2,fig3,fig4,fig5,fig6)
-
->>>>>>> e28f35e0
 
     def ml_metrics(self):
         from sklearn.ensemble import RandomForestClassifier
@@ -151,8 +123,6 @@
         # evaluator_ml.save_metrics_to_csv(metrics, folder_name=f"{self.folder_reports}")
 
     def eval(self):
-<<<<<<< HEAD
-        print("test")
         if self.config["dataset_eval"]["original"]:
             title = f"{self.dataset}_{self.transform}_{self.model}_dataset_train"
             self.eval_dataset(self.df_train, title)
@@ -161,20 +131,12 @@
             self.eval_dataset(self.df_synthetic, title)
 
         if self.config["gen_vs_orig_eval"]["visualizations"]:
+            from eval.real_synthetic_eval import RealSyntheticComparator
+
+            label_col = "label"
+
+        if self.config["gen_vs_orig_eval"]["visualizations"]:
             print("orig s original")
-=======
-        if(self.config['dataset_eval']['original']):
-            title=f"{self.dataset}_{self.transform}_{self.model}_dataset_train"
-            self.eval_dataset(self.df_train,title)
-        if(self.config['dataset_eval']['synthetic']):
-            title=f"{self.dataset}_{self.transform}_{self.model}_dataset_synth"
-            self.eval_dataset(self.df_synthetic,title)
-            
-    
-        
-            
-        if(self.config['gen_vs_orig_eval']["visualizations"]):
->>>>>>> e28f35e0
             from eval.real_synthetic_eval import RealSyntheticComparator
 
             label_col = "label"
