--- conflicted
+++ resolved
@@ -5,15 +5,12 @@
 from utils import log
 import os
 
+
 class DataGenerate:
-    def __init__(self, m_config,dataset,transformation):
+    def __init__(self, m_config, dataset, transformation):
         self.m_config = m_config
-<<<<<<< HEAD
 
-        if self.m_config["name"] == "vrae":
-            self.generator = VRAEGenerator(m_config)
-
-        elif self.m_config["name"] == "timeganpt":
+        if self.m_config["name"] == "timeganpt":
             self.generator = TimeGANGenerator(m_config)
 
         elif self.m_config["name"] == "Doppelgangerger":
@@ -22,53 +19,23 @@
         elif self.m_config["name"] == "diffusion_unet1d":
             self.generator = DiffusionGenerator(m_config)
 
-        self.n_gen_samples = m_config["n_gen_samples"]
-        self.folder_save = m_config["folder_save_generate_df"]
+        self.n_gen_samples = m_config['n_gen_samples']
+        self.folder_save = f"{m_config['folder_save_generate_df']}/{dataset}_{transformation}_{self.m_config['name']}"
 
     def train(self, X_train, y_train):
         try:
-            log.print_debug(f"-----train----")
-            self.model = self.generator.train(X_train, y_train)
+            X_train_ = X_train.copy()
+            log.print_debug(f"-----train----{self.m_config['name']}")
+            self.model = self.generator.train(X_train_, y_train)
         except Exception as e:
             log.print_err(f"Error in trainning synthetic data: {e}")
-=======
-        if(self.m_config['name']=='vrae'):
-            self.generator= VRAEGenerator(m_config)    
 
-        elif(self.m_config['name']=='timeganpt'):
-           self.generator= TimeGANGenerator(m_config)
-         
-        elif(self.m_config['name']=='Doppelgangerger'):
-            self.generator=DCGANGenerator(m_config)
-        self.n_gen_samples=m_config['n_gen_samples']
-        self.folder_save=f"{m_config['folder_save_generate_df']}/{dataset}_{transformation}_{self.m_config['name']}"
-
-       
-    def train(self, X_train,y_train):
-        try:
-            X_train_=X_train.copy()
-            log.print_debug(f"-----train----{self.m_config['name']}")  
-            self.model=self.generator.train(X_train_,y_train)
-        except Exception as e:  
-                log.print_err(f"Error in trainning synthetic data: {e}")  
-           
-            
     def generate(self):
         try:
-            log.print_debug(f"-----generate ----{self.m_config['name']}")  
-            self.synthetic_df=self.generator.generate(self.n_gen_samples)
-            if(self.folder_save is not None):
+            log.print_debug(f"-----generate ----{self.m_config['name']}")
+            self.synthetic_df = self.generator.generate(self.n_gen_samples)
+            if (self.folder_save is not None):
                 self.save_data(self.folder_save)
-            return self.synthetic_df
-        except Exception as e:  
-                log.print_err(f"Error in generating synthetic data: {e}") 
->>>>>>> e28f35e0
-
-    def generate(self, save_name='synthetic_data'):
-            log.print_debug(f"-----generate ----")
-            self.synthetic_df = self.generator.generate(self.n_gen_samples)
-            if self.folder_save is not None:
-                self.save_data(self.folder_save, filename='synthetic' + save_name + '.csv')
             return self.synthetic_df
 
     def save_data(self, folder, filename="synthetic_data.csv"):
