--- conflicted
+++ resolved
@@ -162,7 +162,6 @@
         return None
     return fig
 
-<<<<<<< HEAD
 def image_folder_to_tensor(img_dir, img_size=(256, 256), img_glob='*'):
     """
     Reads all images in a folder and puts them into a single PyTorch tensor.
@@ -198,7 +197,6 @@
     all_images_tensor = torch.stack(image_tensors)
     return all_images_tensor
 
-=======
 def save_model(model, local_path='model.pth', wandb_log=True):
     """
     Saves the model state to a local file and optionally logs it to Weights & Biases (WandB).
@@ -292,7 +290,7 @@
     plt.ylabel('Loss')
     plt.legend()
     plt.show()
->>>>>>> 611f61f4
+
 
 def get_gpu_memory_usage():
     """Get the memory usage of all GPUs."""
