"""Base Parameters Dictionary (used across all test cases)"""
from pathlib import Path

NEXET = '/content/nexet'
OUT_FOLDER = '/content/out'

BASE = {
    'restart_path': None,
    'parameters_path': None,
    'run_wandb': True,

    'data_folder': Path(NEXET),
    'csv_type': '_filtered',
    'out_folder': Path(OUT_FOLDER),
    'use_cuda': True,

    'print_memory': True,
    "num_epochs": 50,
    "checkpoint_interval": 2,
    "n_samples": None,

    'batch_size': 16,
    'img_height': 256,
    'img_width': 256,

    'channels': 3,
    'n_features': 32,
    'n_residual_blocks': 5,
    'n_downsampling': 2,
    'norm_type': 'instance',
    'add_skip': False,
    'add_attention': None,
    'add_lora': False,
    'lora_rank': 4,

    'use_replay_buffer': True,
    'replay_buffer_size': 50,

    'vanilla_loss': True,
    'cycle_loss_weight': 10,
    'id_loss_weight': 5,
    'plp_loss_weight': 0,
    'plp_step': 16,
    'plp_beta': 0.99,

    'lr': 0.0002,
    'beta1': 0.5,
    'beta2': 0.999,

    'step_size': 1000,
    'gamma': 0.5,
    'amp': True
}

# Test Cases
TEST_CASES = {
    "1": BASE | {
        'amp': False,
        'experiment_name': "TEST_CASE_1",
        'experiment_description': "Basic CycleGAN with vanilla setup",
        'short_description': "1:ResBl=5+Feat=32"
    },

    "2": BASE | {
        'experiment_name': "TEST_CASE_2",
        'experiment_description': "Vanilla CycleGAN with AMP enabled",
        'short_description': "2:1+AMP"
    },

    "3": BASE | {
        'add_skip': True,
        'experiment_name': "TEST_CASE_3'",
        'experiment_description': "CycleGAN with skip connections",
        'short_description': "3:2+Skip"
    },

    "4": BASE | {
        'vanilla_loss': False,
        'experiment_name': "'TEST_CASE_4",
        'experiment_description': "CycleGAN with MSEloss",
        'short_description': "4:2+MSEloss"
    },

    "5": BASE | {
        'add_skip': True,
        'vanilla_loss': False,
        'experiment_name': "TEST_CASE_5",
        'experiment_description': "CycleGAN with skip connections and MSEloss",
        'short_description': "5:3+MSEloss"
    },

    "6": BASE | {
        'add_attention': 'gen',
        'experiment_name': "TEST_CASE_6",
        'experiment_description': "CycleGAN with self-attention in generator",
        'short_description': "6:2+SlfAtt(gen)"
    },

    "7": BASE | {
        'add_attention': 'disc',
        'experiment_name': "TEST_CASE_7",
        'experiment_description': "CycleGAN with self-attention in discriminator",
        'short_description': "7:2+SlfAtt(disc)"
    },

    "8": BASE | {
        'plp_loss_weight': 5,
        'experiment_name': "TEST_CASE_8",
<<<<<<< HEAD
        'experiment_description': "CycleGAN with perceptual loss weight set to 5",
        'short_description': "8:2+PLPw=5"
=======
        'experiment_description': "CycleGAN with perceptual loss weight set to 5"
    },

    "9": BASE | {
        'add_skip': True,
        'vanilla_loss': False,
        'add_attention': 'both',
        'experiment_name': "TEST_CASE_9",
        'experiment_description': "ReCycleGAN: CycleGAN with skip connections, MSEloss and self-attention layers added to discriminator and generator."
>>>>>>> ef1dddda
    }
}<|MERGE_RESOLUTION|>--- conflicted
+++ resolved
@@ -106,11 +106,8 @@
     "8": BASE | {
         'plp_loss_weight': 5,
         'experiment_name': "TEST_CASE_8",
-<<<<<<< HEAD
         'experiment_description': "CycleGAN with perceptual loss weight set to 5",
         'short_description': "8:2+PLPw=5"
-=======
-        'experiment_description': "CycleGAN with perceptual loss weight set to 5"
     },
 
     "9": BASE | {
@@ -118,7 +115,7 @@
         'vanilla_loss': False,
         'add_attention': 'both',
         'experiment_name': "TEST_CASE_9",
-        'experiment_description': "ReCycleGAN: CycleGAN with skip connections, MSEloss and self-attention layers added to discriminator and generator."
->>>>>>> ef1dddda
+        'experiment_description': "ReCycleGAN: CycleGAN with skip connections, MSEloss and self-attention layers added to discriminator and generator.",
+        'short_description': "9:5+SlfAtt(both)"
     }
 }