# pylint: disable=line-too-long,invalid-name
"""Module with network constructors and loss functions."""
import math
import random
import functools
import torch
from torch import nn
import torch.nn.functional as F
from peft import LoraConfig

class Identity(nn.Module):
    """Identity layer."""
    def forward(self, x):
        """Forward pass through the identity layer."""
        return x

def get_norm_layer(norm_type='instance'):
    """Return a normalization layer

    Args:
    - norm_type: Normalization layer type: 'batch', 'instance' or 'none'. Default is 'instance'.

    For BatchNorm, we use learnable affine parameters and track running statistics (mean/stddev).
    For InstanceNorm, we do not use learnable affine parameters. We do not track running statistics.

    Source: https://github.com/junyanz/pytorch-CycleGAN-and-pix2pix/blob/master/models/networks.py
    """
    if norm_type == 'batch':
        norm_layer = functools.partial(nn.BatchNorm2d, affine=True, track_running_stats=True)
    elif norm_type == 'instance':
        norm_layer = functools.partial(nn.InstanceNorm2d, affine=False, track_running_stats=False)
    elif norm_type == 'none':
        def norm_layer(x): #pylint: disable=unused-argument
            return Identity()
    else:
        raise NotImplementedError(f'normalization layer {norm_type} is not valid.')
    return norm_layer


class ResidualBlock(nn.Module):
    """
    Residual block.

    Args:
    - in_features: Number of features.
    - norm_layer: Normalization layer. Default is nn.InstanceNorm2d.
    """
    def __init__(self, in_features, norm_layer=nn.InstanceNorm2d):
        super().__init__()

        conv_block = [
            nn.ReflectionPad2d(1),
            nn.Conv2d(in_features, in_features, 3),
            norm_layer(in_features),
            nn.ReLU(inplace=True),
            nn.ReflectionPad2d(1),
            nn.Conv2d(in_features, in_features, 3),
            norm_layer(in_features)
        ]

        self.conv_block = nn.Sequential(*conv_block)

    def forward(self, x):
        """Forward pass through the residual block."""
        return x + self.conv_block(x)

class SelfAttention(nn.Module):
    def __init__(self, in_channels):
        super(SelfAttention, self).__init__()
        self.in_channels = in_channels
        
        # Reduce spatial dimensions and channels for efficiency
        self.query_conv = nn.Conv2d(in_channels, in_channels // 8, kernel_size=1)
        self.key_conv = nn.Conv2d(in_channels, in_channels // 8, kernel_size=1)
        self.value_conv = nn.Conv2d(in_channels, in_channels, kernel_size=1)
        
        # Add spatial reduction for attention computation
        self.pool = nn.AvgPool2d(kernel_size=4, stride=4)
        
        self.gamma = nn.Parameter(torch.zeros(1))
        self.softmax = nn.Softmax(dim=-1)

    def forward(self, x):
<<<<<<< HEAD
        """Forward pass through the self-attention layer."""
        m_batchsize, C, width, height = x.size()
        attention_query = self.query_conv(x).view(m_batchsize, -1, width * height).permute(0, 2, 1)  # B X CX(N) # Q
        attention_key   = self.key_conv(x).view(m_batchsize, -1, width * height)  # B X C x (*W*H)  # K
        energy          = torch.bmm(attention_query, attention_key)  # transpose check
        attention       = self.softmax(energy)  # BX (N) X (N)
        attention_value = self.value_conv(x).view(m_batchsize, -1, width * height)  # B X C X N

        out = torch.bmm(attention_value, attention.permute(0, 2, 1))
        out = out.view(m_batchsize, C, width, height)

        out = self.gamma * out + x

        return out
=======
        batch_size, channels, height, width = x.size()
        
        # Reduce spatial dimensions for key and query
        x_pooled = self.pool(x)
        pooled_height, pooled_width = x_pooled.shape[2:]
        
        # Project and reshape query
        proj_query = self.query_conv(x_pooled)  # Use pooled input for query too
        proj_query = proj_query.view(batch_size, -1, pooled_height * pooled_width)  # (B, C', HW/16)
        
        # Project and reshape key (using pooled input)
        proj_key = self.key_conv(x_pooled)
        proj_key = proj_key.view(batch_size, -1, pooled_height * pooled_width)  # (B, C', HW/16)
        
        # Project and reshape value (using pooled input)
        proj_value = self.value_conv(x_pooled)
        proj_value = proj_value.view(batch_size, -1, pooled_height * pooled_width)  # (B, C, HW/16)
        
        # Calculate attention with reduced spatial dimensions
        energy = torch.bmm(proj_query.permute(0, 2, 1), proj_key)  # (B, HW/16, HW/16)
        attention = self.softmax(energy)
        
        # Apply attention and reshape
        out = torch.bmm(proj_value, attention.permute(0, 2, 1))  # (B, C, HW/16)
        out = out.view(batch_size, channels, pooled_height, pooled_width)
        out = F.interpolate(out, size=(height, width), mode='bilinear', align_corners=False)
        
        return self.gamma * out + x
>>>>>>> f5355370

class Generator(nn.Module):
    """
    Generator network.

    Args:
    - input_nc: Number of input channels.
    - output_nc: Number of output channels.
    - n_residual_blocks: Number of residual blocks. Default is 9.
    - n_features: Number of features. Default is 64.
    - n_downsampling: Number of downsampling layers. Default is 2.
    - add_skip: If True, add skip connections. Default is False.
    - add_lora: If True, add LoRA adapters. Default is False.
    - lora_rank: define LoRA rank.
    - add_attention: If gen, add self-attention layer to the generator. If disc, to the discriminator.
    - norm_layer: Normalization layer. Default is nn.InstanceNorm2d.
    """
    def __init__(self,
                 input_nc,
                 output_nc,
                 n_residual_blocks=9,
                 n_features=64,
                 n_downsampling=2,
                 add_skip=False,
                 add_lora=False,
                 lora_rank=4,
                 add_attention=None,
                 norm_layer=nn.InstanceNorm2d):
        super().__init__()

        self.initial_layers = nn.Sequential(
            nn.ReflectionPad2d(3),
            nn.Conv2d(input_nc, n_features, 7),
            norm_layer(n_features),
            nn.ReLU(inplace=True),
        )

        self.encoder = nn.ModuleList()
        if add_lora:
            self.lora_modules_encoder = []

        for i in range(n_downsampling):
            n_feat = n_features * 2 ** i
            conv_layer = nn.Conv2d(n_feat, 2 * n_feat, 3, stride=2, padding=1)
            self.encoder.append(nn.Sequential(
                conv_layer,
                norm_layer(2 * n_feat),
            ))

            if add_lora:
                lora_conf = LoraConfig(r=lora_rank, target_modules=[conv_layer], lora_alpha=lora_rank)
                self.lora_modules_encoder.append(lora_conf)

        n_feat = n_features * 2 ** n_downsampling
        self.residual_blocks = nn.Sequential(
            *[ResidualBlock(n_feat, norm_layer) for _ in range(n_residual_blocks)]
        )

        if add_lora:
            self.lora_modules_residual = []
            for block in self.residual_blocks:
                for module in block.conv_block:
                    if isinstance(module, nn.Conv2d):
                        lora_conf = LoraConfig(r=lora_rank, target_modules=[module], lora_alpha=lora_rank)
                        self.lora_modules_residual.append(lora_conf)

        self.decoder = nn.ModuleList()
        if add_lora:
            self.lora_modules_decoder = []

        for i in range(n_downsampling):
            n_feat = n_features * 2 ** (n_downsampling - i)
            conv_layer = nn.ConvTranspose2d(n_feat, n_feat // 2, 3,
                                   stride=2, padding=1, output_padding=1)

            if add_attention == 'gen':
                self.decoder.append(nn.Sequential(
                    conv_layer,
                    norm_layer(n_feat // 2),
                    nn.ReLU(inplace=True),
                    SelfAttention(in_channels=n_feat // 2)
                ))
            else:
                self.decoder.append(nn.Sequential(
                    conv_layer,
                    norm_layer(n_feat // 2),
                    nn.ReLU(inplace=True),
                ))

            if add_lora:
                lora_conf = LoraConfig(r=lora_rank, target_modules=[conv_layer], lora_alpha=lora_rank)
                self.lora_modules_decoder.append(lora_conf)




        self.final_layers = nn.Sequential(
            nn.ReflectionPad2d(3),
            nn.Conv2d(n_features, output_nc, 7),
            nn.Tanh(),
        )

        self.add_skip = add_skip

    def forward(self, x):
        """Forward pass through the generator."""
        x = self.initial_layers(x)

        skips = []
        for layer in self.encoder:
            x = layer(x)
            if self.add_skip:
                skips.append(x)

        x = self.residual_blocks(x)

        if self.add_skip:
            for i, layer in enumerate(self.decoder):
                x = layer(x + skips[-(i+1)])
        else:
            for layer in self.decoder:
                x = layer(x)

        return self.final_layers(x)

class Discriminator(nn.Module):
    """
    Discriminator network.

    Args:
    - input_nc: Number of input channels.
    - n_features: Number of features. Default is 64.
    - norm_layer: Normalization layer. Default is nn.InstanceNorm2d.
    - add_attention: If True, add self-attention layer to the discriminator. Default is False.
    """
    def __init__(self,
                 input_nc,
                 n_features=64,
                 norm_layer=nn.InstanceNorm2d,
                 add_attention=None,
                 ):
        super().__init__()

        layers = [
            nn.Conv2d(input_nc, n_features, 4, stride=2, padding=1),
            nn.LeakyReLU(0.2, inplace=True),
            self.discriminator_block(n_features, 2 * n_features, norm_layer),
            self.discriminator_block(2 * n_features, 4 * n_features, norm_layer),
            self.discriminator_block(4 * n_features, 8 * n_features, norm_layer),
        ]
        
        if add_attention == 'disc':
            layers.append(SelfAttention(in_channels=8 * n_features))
            
        layers.append(nn.Conv2d(8 * n_features, 1, 4, padding=1))
        
        self.model = nn.Sequential(*layers)

    def discriminator_block(self, input_dim, output_dim, norm_layer):
        """
        Returns downsampling layers of each discriminator block

        Args:
        - input_dim: Number of input channels.
        - output_dim: Number of output channels.
        """
        return nn.Sequential(
            nn.Conv2d(input_dim, output_dim, kernel_size=4, stride=2, padding=1),
            norm_layer(output_dim),
            nn.LeakyReLU(0.2, inplace=True)
        )

    def forward(self, x):
        """Forward pass through the discriminator."""
        x =  self.model(x)
        x = F.adaptive_avg_pool2d(x, (1, 1))
        return x.view(x.shape[0], -1)

class CycleGANLoss(nn.Module):
    """Define different GAN objectives.

    The CycleGANLoss class abstracts away the need to create the target label tensor
    that has the same size as the input.

    Args:
    - target_real_label: Target label for real images. Default is 1.0.
    - target_fake_label: Target label for fake images. Default is 0.0.
    - vanilla_loss: If True, use BCEWithLogitsLoss. Otherwise, use MSELoss. Default is True.
    """

    def __init__(self, target_real_label=1.0, target_fake_label=0.0, vanilla_loss=True):
        super().__init__()
        self.register_buffer('real_label', torch.tensor(target_real_label))
        self.register_buffer('fake_label', torch.tensor(target_fake_label))
        if vanilla_loss:
            self.loss = nn.BCEWithLogitsLoss()
        else:
            self.loss = nn.MSELoss()

    def _get_target_tensor(self, prediction, target_is_real):
        """Create label tensors with the same size as the input.

        Parameters:
            prediction (tensor) - - tpyically the prediction from a discriminator
            target_is_real (bool) - - if the ground truth label is for real images or fake images

        Returns:
            A label tensor filled with ground truth label, and with the size of the input
        """
        if target_is_real:
            target_tensor = self.real_label
        else:
            target_tensor = self.fake_label
        return target_tensor.expand_as(prediction)

    def __call__(self, prediction, target_is_real):
        """Calculate loss given Discriminator's output and ground truth labels.

        Parameters:
            prediction (tensor) - - tpyically the prediction output from a discriminator
            target_is_real (bool) - - if the ground truth label is for real images or fake images

        Returns:
            the calculated loss.
        """
        target_tensor = self._get_target_tensor(prediction, target_is_real)
        loss = self.loss(prediction, target_tensor)
        return loss

    def forward(self, x):
        """Forward pass through the CycleGANLoss."""

class ReplayBuffer:
    """
    Replay buffer is used to train the discriminator.

    Generated images are added to the replay buffer and sampled from it.
    The replay buffer returns the newly added image with a probability of 0.5. Otherwise,
    it sends an older generated image and replaces the older image with the newly generated image.
    This is done to reduce model oscillation.

    Source: https://nn.labml.ai/gan/cycle_gan/index.html
    """

    def __init__(self, max_size: int = 50):
        self.max_size = max_size
        self.data = []

    def push_and_pop(self, data: torch.Tensor):
        """Add/retrieve an image."""
        data = data.detach()
        res = []
        for element in data:
            if len(self.data) < self.max_size:
                self.data.append(element)
                res.append(element)
            else:
                if random.uniform(0, 1) > 0.5:
                    i = random.randint(0, self.max_size - 1)
                    res.append(self.data[i].clone())
                    self.data[i] = element
                else:
                    res.append(element)
        return torch.stack(res)

class PathLengthPenalty(nn.Module):
    """Path Length Regularization.

    This regularization encourages a fixed-size step in w to result in a
    fixed-magnitude change in the image.

    Arg:
    - beta: Used to calculate the exponential moving average a. Default is 0.99.
    - step: Number of steps between PLP calculations. If zero, never calculates. Default is 0.

    Source: https://nn.labml.ai/gan/stylegan/index.html
    """
    def __init__(self, beta=0.99, step=0, device='cuda'):
        super().__init__()
        self.beta = beta
        self.step = step
        self.steps = 0
        self.passes = nn.Parameter(torch.tensor(0.), requires_grad=False).to(device)
        self.exp_sum_a = nn.Parameter(torch.tensor(0.), requires_grad=False).to(device)

    def is_plp_step(self, step_count=False):
        """Check if the step is a PLP step."""
        if step_count:
            self.steps += 1
        return (self.steps+1) % self.step == 0

    def forward(self, w: torch.Tensor, x: torch.Tensor):
        """Forward pass through the PathLengthPenalty loss calculation."""
        if self.step <= 0:
            return w.new_tensor

        device = x.device
        image_size = x.shape[2] * x.shape[3]
        y = torch.randn(x.shape, device=device)
        output = (x * y).sum() / math.sqrt(image_size)
        gradients, *_ = torch.autograd.grad(outputs=output,
                                            inputs=w,
                                            grad_outputs=torch.ones(output.shape, device=device),
                                            create_graph=True)
        norm = (gradients ** 2).sum(dim=2).mean(dim=1).sqrt()
        if self.passes > 0:
            a = self.exp_sum_a / (1 - self.beta ** self.passes)
            loss = torch.mean((norm - a) ** 2)
        else:
            loss = norm.new_tensor(0)
        mean = norm.mean().detach()
        self.exp_sum_a.mul_(self.beta).add_(mean, alpha=1 - self.beta)
        self.passes.add_(1.)
        return loss<|MERGE_RESOLUTION|>--- conflicted
+++ resolved
@@ -68,64 +68,48 @@
     def __init__(self, in_channels):
         super(SelfAttention, self).__init__()
         self.in_channels = in_channels
-        
+
         # Reduce spatial dimensions and channels for efficiency
         self.query_conv = nn.Conv2d(in_channels, in_channels // 8, kernel_size=1)
         self.key_conv = nn.Conv2d(in_channels, in_channels // 8, kernel_size=1)
         self.value_conv = nn.Conv2d(in_channels, in_channels, kernel_size=1)
-        
+
         # Add spatial reduction for attention computation
         self.pool = nn.AvgPool2d(kernel_size=4, stride=4)
-        
+
         self.gamma = nn.Parameter(torch.zeros(1))
         self.softmax = nn.Softmax(dim=-1)
 
     def forward(self, x):
-<<<<<<< HEAD
         """Forward pass through the self-attention layer."""
-        m_batchsize, C, width, height = x.size()
-        attention_query = self.query_conv(x).view(m_batchsize, -1, width * height).permute(0, 2, 1)  # B X CX(N) # Q
-        attention_key   = self.key_conv(x).view(m_batchsize, -1, width * height)  # B X C x (*W*H)  # K
-        energy          = torch.bmm(attention_query, attention_key)  # transpose check
-        attention       = self.softmax(energy)  # BX (N) X (N)
-        attention_value = self.value_conv(x).view(m_batchsize, -1, width * height)  # B X C X N
-
-        out = torch.bmm(attention_value, attention.permute(0, 2, 1))
-        out = out.view(m_batchsize, C, width, height)
-
-        out = self.gamma * out + x
-
-        return out
-=======
         batch_size, channels, height, width = x.size()
-        
+
         # Reduce spatial dimensions for key and query
         x_pooled = self.pool(x)
         pooled_height, pooled_width = x_pooled.shape[2:]
-        
+
         # Project and reshape query
         proj_query = self.query_conv(x_pooled)  # Use pooled input for query too
         proj_query = proj_query.view(batch_size, -1, pooled_height * pooled_width)  # (B, C', HW/16)
-        
+
         # Project and reshape key (using pooled input)
         proj_key = self.key_conv(x_pooled)
         proj_key = proj_key.view(batch_size, -1, pooled_height * pooled_width)  # (B, C', HW/16)
-        
+
         # Project and reshape value (using pooled input)
         proj_value = self.value_conv(x_pooled)
         proj_value = proj_value.view(batch_size, -1, pooled_height * pooled_width)  # (B, C, HW/16)
-        
+
         # Calculate attention with reduced spatial dimensions
         energy = torch.bmm(proj_query.permute(0, 2, 1), proj_key)  # (B, HW/16, HW/16)
         attention = self.softmax(energy)
-        
+
         # Apply attention and reshape
         out = torch.bmm(proj_value, attention.permute(0, 2, 1))  # (B, C, HW/16)
         out = out.view(batch_size, channels, pooled_height, pooled_width)
         out = F.interpolate(out, size=(height, width), mode='bilinear', align_corners=False)
-        
+
         return self.gamma * out + x
->>>>>>> f5355370
 
 class Generator(nn.Module):
     """
@@ -276,12 +260,12 @@
             self.discriminator_block(2 * n_features, 4 * n_features, norm_layer),
             self.discriminator_block(4 * n_features, 8 * n_features, norm_layer),
         ]
-        
+
         if add_attention == 'disc':
             layers.append(SelfAttention(in_channels=8 * n_features))
-            
+
         layers.append(nn.Conv2d(8 * n_features, 1, 4, padding=1))
-        
+
         self.model = nn.Sequential(*layers)
 
     def discriminator_block(self, input_dim, output_dim, norm_layer):
