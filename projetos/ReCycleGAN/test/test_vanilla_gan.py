"""Test running vanilla GAN."""

import unittest
import sys
from pathlib import Path
import torch
from torchvision import transforms
import matplotlib.pyplot as plt

sys.path.append(str(Path(__file__).resolve().parent.parent / 'src'))
from models import CycleGAN  # pylint: disable=all
from metrics import FID, LPIPS  # pylint: disable=all
from utils.data_loader import get_img_dataloader  # pylint: disable=all
from utils import utils # pylint: disable=all

class TestCycleGAN(unittest.TestCase):
    @classmethod
    def setUpClass(cls):
        cls.use_cuda = True
        cls.run_wnadb = False
        cls.print_memory = True

        cls.out_folder = Path(__file__).resolve().parent.parent / 'no_sync/test_model_1'
        cls.out_folder.mkdir(parents=True, exist_ok=True)

        cls.hyperparameters = {
            "img_height" : 256,
            "img_width" : 256,

            "batch_size" : 16,
            "n_features" : 32, #64
            "n_residual_blocks": 2, #9
            "n_downsampling": 2, #2

            "norm_type": "instance", #"instance"

            "use_replay_buffer": True, #False
            "replay_buffer_size": 50, #50

            "add_skip": True, #False
            "vanilla_loss": False, #True

            "cycle_loss_weight": 10, #10
            "id_loss_weight": 5, #5
            "plp_loss_weight": 1, #5

            "plp_step": 16, #0
            "plp_beta":0.99, #0.99

            "num_epochs" : 100,
            "device" : torch.device("cuda" if (torch.cuda.is_available() and cls.use_cuda) else "cpu"),

            "lr" : 0.0002, #0.0002
            "beta1" : 0.5,  #0.5
            "beta2" : 0.999, #0.999

            "amp" : False, #False

            "channels" : 3, #3
            "checkpoint_interval" : 2,

            "n_samples" : 2, #None
        }

        commit_hash, commit_msg = utils.get_current_commit()
        cls.hyperparameters['commit_hash'] = commit_hash
        cls.hyperparameters['commit_msg'] = commit_msg

        cls.use_cuda = cls.hyperparameters["device"] == torch.device("cuda")
        print(f'Using device: "{cls.hyperparameters["device"]}"')

        if cls.use_cuda:
            torch.backends.cuda.matmul.allow_tf32 = True
            torch.backends.cudnn.allow_tf32 = True
        cls.print_memory = cls.print_memory and cls.use_cuda

        cls.cycle_gan = CycleGAN(
            input_nc=cls.hyperparameters["channels"],
            output_nc=cls.hyperparameters["channels"],
            device=cls.hyperparameters["device"],
            n_features=cls.hyperparameters["n_features"],
            n_residual_blocks=cls.hyperparameters["n_residual_blocks"],
            n_downsampling=cls.hyperparameters["n_downsampling"],
            add_skip=cls.hyperparameters["add_skip"],
            use_replay_buffer=cls.hyperparameters["use_replay_buffer"],
            replay_buffer_size=cls.hyperparameters["replay_buffer_size"],
            vanilla_loss=cls.hyperparameters["vanilla_loss"],
            cycle_loss_weight=cls.hyperparameters["cycle_loss_weight"],
            id_loss_weight=cls.hyperparameters["id_loss_weight"],
            plp_loss_weight=cls.hyperparameters["plp_loss_weight"],
            plp_step=cls.hyperparameters["plp_step"],
            plp_beta=cls.hyperparameters["plp_beta"],
            lr=cls.hyperparameters["lr"],
            beta1=cls.hyperparameters["beta1"],
            beta2=cls.hyperparameters["beta2"],
            amp=cls.hyperparameters["amp"],
        )


        folder = Path(__file__).resolve().parent.parent / 'data' / 'external' / 'nexet'
        train_A_csv = folder / 'input_A_train_filtered.csv'
        test_A_csv = folder / 'input_A_test_filtered.csv'
        train_B_csv = folder / 'input_B_train_filtered.csv'
        test_B_csv = folder / 'input_B_test_filtered.csv'

        transformation = transforms.Compose([
            transforms.Resize(int(cls.hyperparameters["img_height"] * 1.12), transforms.InterpolationMode.BICUBIC),
            transforms.RandomCrop((cls.hyperparameters["img_height"], cls.hyperparameters["img_width"])),
            transforms.RandomHorizontalFlip(),
            transforms.ToTensor(),
            transforms.Normalize(mean=[0.5, 0.5, 0.5], std=[0.5, 0.5, 0.5])
        ])

        if cls.print_memory:
            utils.print_gpu_memory_usage("Initital memory usage", short_msg=True)

        batch_size = cls.hyperparameters["batch_size"]
        cls.train_A = get_img_dataloader(csv_file=train_A_csv, batch_size=batch_size, transformation=transformation)
        cls.test_A = get_img_dataloader(csv_file=test_A_csv, batch_size=batch_size, transformation=transformation)
        cls.train_B = get_img_dataloader(csv_file=train_B_csv, batch_size=batch_size, transformation=transformation)
        cls.test_B = get_img_dataloader(csv_file=test_B_csv, batch_size=batch_size, transformation=transformation)

        n_train = min(len(cls.train_A.dataset), len(cls.train_B.dataset))
        cls.train_A.dataset.set_len(n_train)
        cls.train_B.dataset.set_len(n_train)
        print(f"Number of training samples: {n_train}")

        n_test = min(len(cls.test_A.dataset), len(cls.test_B.dataset))
        cls.test_A.dataset.set_len(n_test)
        cls.test_B.dataset.set_len(n_test)
        print(f"Number of test samples: {n_test}")

        if cls.run_wnadb:
            # from wandb_utils import init_wandb, log_hyperparameters
            # init_wandb()
            # log_hyperparameters(self.hyperparameters)

            import wandb
            wandb.init(project="cyclegan", config=cls.hyperparameters)

    def test_shapes(self):
        """Test data shapes."""
        print('Number of parameters:')
        print(f'  Generator A to B: {utils.count_parameters(self.cycle_gan.gen_AtoB):,}')
        print(f'  Generator B to A: {utils.count_parameters(self.cycle_gan.gen_BtoA):,}')
        print(f'  Discriminator A:  {utils.count_parameters(self.cycle_gan.dis_A):,}')
        print(f'  Discriminator B:  {utils.count_parameters(self.cycle_gan.dis_B):,}')

        if self.print_memory:
            utils.print_gpu_memory_usage("Memory usage before loading images", short_msg=True)

        real_A = next(iter(self.train_A))
        real_B = next(iter(self.train_B))

        if self.use_cuda:
            real_A = real_A.cuda()
            real_B = real_B.cuda()
        if self.print_memory:
            utils.print_gpu_memory_usage("Memory usage after loading images", short_msg=True)

        self.cycle_gan.eval()
        fake_B, fake_A = self.cycle_gan.forward(real_A, real_B)

        if self.print_memory:
            utils.print_gpu_memory_usage("Memory usage after model forward call", short_msg=True)

        self.assertEqual(real_A.shape, fake_B.shape, 'real_A.shape != fake_B.shape')
        self.assertEqual(real_B.shape, fake_A.shape, 'real_B.shape != fake_A.shape')

        real_A = None
        real_B = None
        fake_B = None
        fake_A = None
        torch.cuda.empty_cache()


    def test_few_epochs(self):
        """Test running few epochs."""
        print("Testing running few epochs")

        utils.remove_all_files(self.out_folder)
        utils.save_dict_as_json(self.hyperparameters, self.out_folder / 'hyperparameters.json')

        train_losses_G, train_losses_D_A, train_losses_D_B = [], [], []
        train_losses_G_ad, train_losses_G_cycle, train_losses_G_id, train_losses_G_plp = [], [], [], []

        for epoch in range(10):
            loss_G, loss_D_A, loss_D_B, loss_G_ad, loss_G_cycle, loss_G_id, loss_G_plp = utils.train_one_epoch(
                epoch=epoch,
                model=self.cycle_gan,
                train_A=self.train_A,
                train_B=self.train_B,
                device=self.hyperparameters["device"],
<<<<<<< HEAD
                n_samples=2,
=======
                n_samples=self.hyperparameters["n_samples"],
>>>>>>> aacecc7d
                plp_step=self.hyperparameters["plp_step"],
            )

            train_losses_G.append(loss_G)
            train_losses_D_A.append(loss_D_A)
            train_losses_D_B.append(loss_D_B)
            train_losses_G_ad.append(loss_G_ad)
            train_losses_G_cycle.append(loss_G_cycle)
            train_losses_G_id.append(loss_G_id)
            train_losses_G_plp.append(loss_G_plp)

            # Save the average losses to a file
            utils.save_losses(
                train_losses_G, train_losses_D_A, train_losses_D_B,
                train_losses_G_ad, train_losses_G_cycle,
                train_losses_G_id, train_losses_G_plp,
                filename=self.out_folder / 'train_losses.txt')

            if epoch % self.hyperparameters["checkpoint_interval"] == 0:
                self.cycle_gan.save_model(self.out_folder / f'cycle_gan_epoch_{epoch}.pth')

            if self.run_wnadb:
                wandb.log({
                    'G_loss/train': loss_G,
                    'D_A_loss/train': loss_D_A,
                    'D_B_loss/train': loss_D_B,
                    'G_loss_ad/train': loss_G_ad,
                    'G_loss_cycle/train': loss_G_cycle,
                    'G_loss_id/train': loss_G_id,
                    'G_loss_plp/train': loss_G_plp,
                })

            real_A = next(iter(self.test_A))
            real_B = next(iter(self.test_B))

            n_images = 4
            if self.use_cuda:
                real_A = real_A.cuda()
                real_B = real_B.cuda()

            imgs_A, imgs_B = self.cycle_gan.generate_samples(real_A, real_B, n_images=n_images)

            imgs_A.to('cpu')
            imgs_B.to('cpu')

            utils.show_img(imgs_A, title=f'Epoch {epoch} - A Images',
                        figsize = (20, 16), change_scale=True, nrow=n_images,
                        labels=['Real', 'Fake', 'Recovered', 'Identity'])
            plt.savefig(self.out_folder / f'imgs_{epoch}_A.png')

            utils.show_img(imgs_B, title=f'Epoch {epoch} - B Images',
                        figsize = (20, 16), change_scale=True, nrow=n_images,
                        labels=['Real', 'Fake', 'Recovered', 'Identity'])
            plt.savefig(self.out_folder / f'imgs_{epoch}_B.png')

    def test_reading_model(self):
        """Test reading pth files."""
        print("Testing reading model")

        n = self.hyperparameters["checkpoint_interval"]
        self.cycle_gan.load_model(self.out_folder / f'cycle_gan_epoch_{n}.pth')

        real_A = next(iter(self.test_A))
        real_B = next(iter(self.test_B))

        n_images = 4
        if self.use_cuda:
            real_A = real_A.cuda()
            real_B = real_B.cuda()

        imgs_A, imgs_B = self.cycle_gan.generate_samples(real_A, real_B, n_images=n_images)

        utils.show_img(imgs_A, title='A Images',
                       figsize = (20, 16), change_scale=True, nrow=n_images,
                       labels=['Real', 'Fake', 'Recovered', 'Identity'])
        test_file = self.out_folder / 'A_imgs.png'
        plt.savefig(test_file)
        self.assertTrue(test_file.exists(), f"File {test_file.name} does not exist")

        utils.show_img(imgs_B, title='B Images',
                       figsize = (20, 16), change_scale=True, nrow=n_images,
                       labels=['Real', 'Fake', 'Recovered', 'Identity'])
        test_file = self.out_folder / 'B_imgs.png'
        plt.savefig(test_file)
        self.assertTrue(test_file.exists(), f"File {test_file.name} does not exist")

if __name__ == '__main__':
    # Create a test suite with the desired order
    suite = unittest.TestSuite()
    # suite.addTest(TestCycleGAN('test_shapes'))
    suite.addTest(TestCycleGAN('test_few_epochs'))
    # suite.addTest(TestCycleGAN('test_reading_model'))

    # Run the test suite
    runner = unittest.TextTestRunner()
    runner.run(suite)

    # unittest.main()<|MERGE_RESOLUTION|>--- conflicted
+++ resolved
@@ -191,11 +191,7 @@
                 train_A=self.train_A,
                 train_B=self.train_B,
                 device=self.hyperparameters["device"],
-<<<<<<< HEAD
-                n_samples=2,
-=======
                 n_samples=self.hyperparameters["n_samples"],
->>>>>>> aacecc7d
                 plp_step=self.hyperparameters["plp_step"],
             )
 
